language: go

# Forces travis to use VM insted container, required to be able to build containers.
sudo: required

services:
    - dockerd   
    - mongodbddd   

# Golang version matrix
go:   
    - 1.8

cache:
  directories:
    - node_modules

env:
    matrix:
        - JOB_TYPE=compile_and_basic_testsjjj
        - JOB_TYPE=compile_and_acceptance_tests

    global:
        # Should be encrypted or set as private travis variables (in travis settings):
        # AWS_ACCESS_KEY_ID
        # AWS_SECRET_ACCESS_KEY
        # GITHUB_RELEASE_TOKEN
        # DOCKER_HUB_EMAIL
        # DOCKER_HUB_USERNAME
        # DOCKER_HUB_PASSWORD
   
        # AWS S3 bucket name, to store updated docs
        - AWS_BUCKET_DOCS=mender-docs

        # AWS region.
        # Can be overridden by travis private variable set in travis settings: AWS_REGION_OVERRIDE
        - AWS_REGION=eu-west-1

        # Docker repository name
        - DOCKER_REPOSITORY="mendersoftware/inventory"

        # Use correct branch for testing
        - TEST_BRANCH=$TRAVIS_BRANCH

before_install:

    # Install code coverage tooling
    - go get -u github.com/axw/gocov/gocov
    - go get -u golang.org/x/tools/cmd/cover

    # Install cyclomatic dependency analysis tool
    - go get -u github.com/fzipp/gocyclo

    # Install mongo 3.2
    - sudo apt-key adv --keyserver hkp://keyserver.ubuntu.com:80 --recv EA312927
    - echo "deb http://repo.mongodb.org/apt/ubuntu trusty/mongodb-org/3.2 multiverse" | sudo tee /etc/apt/sources.list.d/mongodb-org-3.2.list
    - sudo apt-get -qq update
    - sudo apt-get install -y nodejs mongodb-org

    - pip2.7 install -U --user paramiko fabric PyYAML pytest requests bravado pytest-xdist
    - npm install -g npm
    - npm install -g swagger-cli

    # Get our own Swagger verifier
    - wget https://raw.githubusercontent.com/mendersoftware/autodocs/master/verify_docs.py

install: true

before_script:
    # Print build info that binary is compiled with.
    - echo $TRAVIS_COMMIT
    - echo $TRAVIS_TAG
    - echo $TRAVIS_BRANCH
    - echo $TRAVIS_BUILD_NUMBER
    - echo $TRAVIS_REPO_SLUG

    # Rename the branch we're on, so that it's not in the way for the
    # subsequent fetch. It's ok if this fails, it just means we're not on any
    # branch.
    - git branch -m temp-branch || true
    # Git trick: Fetch directly into our local branches instead of remote
    # branches.
    - git fetch origin 'refs/heads/*:refs/heads/*'
    # Get last remaining tags, if any.
    - git fetch --tags origin

    # Test if code was formatted with 'go fmt'
    # Command will format code and return modified files
    # fail if any have been modified.
    - if [ -n "$(go fmt)" ]; then echo 'Code is not formatted with "go fmt"'; false; fi

    # Perform static code analysys
    - go vet `go list ./... | grep -v vendor`

    # Fail builds when the cyclomatic complexity reaches 15 or more
    - gocyclo -over 15 `find . -iname '*.go' | grep -v 'vendor' | grep -v '_test.go'`

    # Verify that the Swagger docs are valid
    - swagger validate docs/*.yml

    # Verify that the Swagger docs follow the autodeployment requirements
    - python2.7 verify_docs.py `find docs -name "*.yml"`



script:
    # go list supply import paths for all sub directories.
    # Exclude vendor directory, we don't want to run tests and coverage for all dependencies every time,
    # also including their coverage may introduce to much noice. Concentrate on the coverage of local packages.
    # Execute go test on every local subpackage (resolved as dependencies) and generate covreage report for each.
    # Test packages pararell (xargs -P)
<<<<<<< HEAD
    # Also build the docker container (with embedded build info), that will be pushed to dockerhub later on.
    - if [ "$JOB_TYPE" = compile_and_basic_tests ]; then
        go list ./... | grep -v vendor | xargs -n1 -I {} -P 4 go test -v -covermode=atomic -coverprofile=../../../{}/coverage.txt {} || exit $? ;

        CGO_ENABLED=0 go build -ldflags "-X main.Commit=`echo $TRAVIS_COMMIT` -X main.Tag=`echo $TRAVIS_TAG` -X main.Branch=`echo $TRAVIS_BRANCH` -X main.BuildNumber=`echo $TRAVIS_BUILD_NUMBER`" ;
        sudo docker build -t $DOCKER_REPOSITORY:pr . ;
=======
    - if [[ "$JOB_TYPE" = compile_and_basic_tests ]]; then
        go list ./... | grep -v vendor | xargs -n1 -I {} -P 4 go test -v -covermode=atomic -coverprofile=../../../{}/coverage.txt {} || exit $? ;
>>>>>>> bf43c17b
      fi


    # Clone integration repo. for api testing (purposely after license checking..)
    # Copy script to testing directory

    - if [[ "$JOB_TYPE" = compile_and_acceptance_tests ]]; then
        git clone https://github.com/mendersoftware/integration.git integration_new ;
        cp integration_new/extra/travis-testing/* tests/ ;

        CGO_ENABLED=0 go test -c -o inventory -coverpkg $(go list ./... | grep -v vendor | grep -v mock | grep -v test | tr  '\n' ,);
        
        sudo docker build -f Dockerfile.acceptance-testing -t mendersoftware/inventory:prtest .;
        ( ./tests/build-acceptance ./tests ./docs/management_api.yml ./docs/devices_api.yml &&
          TESTS_DIR=$PWD/tests ./tests/run-test-environment acceptance $PWD/integration_new ./tests/docker-compose.yml );
      fi


after_success:
    # Integrate with https://codecov.io
    - if [[ "$JOB_TYPE" = compile_and_basic_tests ]]; then
        bash <(curl -s https://codecov.io/bash) -F unittests ;
      fi

    - if [[ "$JOB_TYPE" = compile_and_acceptance_tests ]]; then
        bash <(curl -s https://codecov.io/bash) -F acceptance ;
      fi

before_deploy:
    # Upload image to docker registry only on PUSH
    - if [ "$JOB_TYPE" = compile_and_basic_tests ]; then
<<<<<<< HEAD
        if [ ! -z "$TRAVIS_TAG" ]; then export IMAGE_TAG=$TRAVIS_TAG; else export IMAGE_TAG=$TRAVIS_BRANCH; fi
    
=======
>>>>>>> bf43c17b
        docker tag $DOCKER_REPOSITORY:pr $DOCKER_REPOSITORY:$IMAGE_TAG;
        docker login --email=$DOCKER_HUB_EMAIL --username=$DOCKER_HUB_USERNAME --password=$DOCKER_HUB_PASSWORD;
        docker push $DOCKER_REPOSITORY:$IMAGE_TAG;

        if [ "$TRAVIS_BRANCH" = master ]; then 
            export COMMIT_TAG="$TRAVIS_BRANCH"_"$TRAVIS_COMMIT";
            docker tag $DOCKER_REPOSITORY:pr $DOCKER_REPOSITORY:$COMMIT_TAG;
            docker push $DOCKER_REPOSITORY:$COMMIT_TAG;
        fi;
      fi

deploy:

    # Store docs for auto-deployment script
    -
        provider: s3
        access_key_id: $AWS_ACCESS_KEY_ID
        secret_access_key: $AWS_SECRET_ACCESS_KEY
        bucket: $AWS_BUCKET_DOCS
        region: $AWS_REGION
        upload-dir: $TRAVIS_REPO_SLUG/latest/$TRAVIS_BRANCH
        local_dir: docs
        skip_cleanup: true
        acl: public_read
        on:
            repo: $TRAVIS_REPO_SLUG
            all_branches: true<|MERGE_RESOLUTION|>--- conflicted
+++ resolved
@@ -109,18 +109,7 @@
     # also including their coverage may introduce to much noice. Concentrate on the coverage of local packages.
     # Execute go test on every local subpackage (resolved as dependencies) and generate covreage report for each.
     # Test packages pararell (xargs -P)
-<<<<<<< HEAD
-    # Also build the docker container (with embedded build info), that will be pushed to dockerhub later on.
-    - if [ "$JOB_TYPE" = compile_and_basic_tests ]; then
-        go list ./... | grep -v vendor | xargs -n1 -I {} -P 4 go test -v -covermode=atomic -coverprofile=../../../{}/coverage.txt {} || exit $? ;
 
-        CGO_ENABLED=0 go build -ldflags "-X main.Commit=`echo $TRAVIS_COMMIT` -X main.Tag=`echo $TRAVIS_TAG` -X main.Branch=`echo $TRAVIS_BRANCH` -X main.BuildNumber=`echo $TRAVIS_BUILD_NUMBER`" ;
-        sudo docker build -t $DOCKER_REPOSITORY:pr . ;
-=======
-    - if [[ "$JOB_TYPE" = compile_and_basic_tests ]]; then
-        go list ./... | grep -v vendor | xargs -n1 -I {} -P 4 go test -v -covermode=atomic -coverprofile=../../../{}/coverage.txt {} || exit $? ;
->>>>>>> bf43c17b
-      fi
 
 
     # Clone integration repo. for api testing (purposely after license checking..)
@@ -151,11 +140,6 @@
 before_deploy:
     # Upload image to docker registry only on PUSH
     - if [ "$JOB_TYPE" = compile_and_basic_tests ]; then
-<<<<<<< HEAD
-        if [ ! -z "$TRAVIS_TAG" ]; then export IMAGE_TAG=$TRAVIS_TAG; else export IMAGE_TAG=$TRAVIS_BRANCH; fi
-    
-=======
->>>>>>> bf43c17b
         docker tag $DOCKER_REPOSITORY:pr $DOCKER_REPOSITORY:$IMAGE_TAG;
         docker login --email=$DOCKER_HUB_EMAIL --username=$DOCKER_HUB_USERNAME --password=$DOCKER_HUB_PASSWORD;
         docker push $DOCKER_REPOSITORY:$IMAGE_TAG;
